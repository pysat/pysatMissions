--- conflicted
+++ resolved
@@ -72,13 +72,8 @@
 
 def load(fnames, tag=None, inst_id=None,
          TLE1=None, TLE2=None, alt_periapsis=None, alt_apoapsis=None,
-<<<<<<< HEAD
          inclination=None, raan=0., arg_periapsis=0., mean_anomaly=0.,
-         drag_coeff=0., num_samples=None, cadence='1S'):
-=======
-         inclination=None, raan=None, arg_periapsis=None, mean_anomaly=None,
-         bstar=None, num_samples=None, cadence='1S'):
->>>>>>> b2957768
+         bstar=0., num_samples=None, cadence='1S'):
     """
     Generate position of satellite in ECI co-ordinates.
 
