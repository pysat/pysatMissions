--- conflicted
+++ resolved
@@ -23,13 +23,10 @@
 from pysat.instruments.methods import testing as ps_meth
 from pysatMissions.instruments import _core as mcore
 from pysatMissions.instruments.methods import orbits
-<<<<<<< HEAD
-from sgp4.api import jday, Satrec, SGP4_ERRORS, WGS72
+
 from geospacepy import terrestrial_spherical as conv_sph
 from geospacepy import terrestrial_ellipsoidal as conv_ell
-=======
 from sgp4 import api as sapi
->>>>>>> 4fbae33f
 
 logger = pysat.logger
 
@@ -185,17 +182,13 @@
                            mean_motion, np.radians(raan))
     else:
         # Otherwise, use TLEs
-<<<<<<< HEAD
-        satellite = Satrec.twoline2rv(line1, line2, WGS72)
+        satellite = sapi.Satrec.twoline2rv(line1, line2, sapi.WGS72)
         mean_motion = satellite.mean_motion
 
     if one_orbit:
         ind = times <= (2 * np.pi / mean_motion * 60)
         times = times[ind]
         index = index[ind]
-=======
-        satellite = sapi.Satrec.twoline2rv(line1, line2, sapi.WGS72)
->>>>>>> 4fbae33f
 
     jd = jd * np.ones(len(times))
     fr = times / 86400.
