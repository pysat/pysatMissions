--- conflicted
+++ resolved
@@ -1,11 +1,7 @@
 """Provides the instrument modules to be used with pysat."""
 
-<<<<<<< HEAD
 from pysatMissions.instruments import methods  # noqa: F401
-from pysatMissions.instruments import missions_ephem, missions_sgp4
-=======
 from pysatMissions.instruments import missions_ephem
 from pysatMissions.instruments import missions_sgp4
->>>>>>> df2b6a23
 
 __all__ = ['missions_ephem', 'missions_sgp4']