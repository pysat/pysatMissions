--- conflicted
+++ resolved
@@ -29,17 +29,10 @@
         """Test adding thermal plasma data to test inst"""
         # TODO: Update to custom.attach with release of pysat 3.0.0
         self.testInst.custom.attach(mm_emp.add_iri_thermal_plasma, 'modify',
-<<<<<<< HEAD
                                     glat_label='latitude',
                                     glong_label='longitude',
                                     alt_label='altitude')
         self.testInst.load(date=pysat.datetime(2009, 1, 1))
-=======
-                                 glat_label='latitude',
-                                 glong_label='longitude',
-                                 alt_label='altitude')
-        self.testInst.load(date=dt.datetime(2009, 1, 1))
->>>>>>> 6f0f19f1
         targets = ['e_temp', 'frac_dens_h', 'frac_dens_he', 'frac_dens_o',
                    'ion_dens', 'ion_temp']
         for target in targets:
@@ -53,17 +46,10 @@
         """Test adding igrf model to test inst"""
         # TODO: Update to custom.attach with release of pysat 3.0.0
         self.testInst.custom.attach(mm_emp.add_igrf, 'modify',
-<<<<<<< HEAD
                                     glat_label='latitude',
                                     glong_label='longitude',
                                     alt_label='altitude')
         self.testInst.load(date=pysat.datetime(2009, 1, 1))
-=======
-                                 glat_label='latitude',
-                                 glong_label='longitude',
-                                 alt_label='altitude')
-        self.testInst.load(date=dt.datetime(2009, 1, 1))
->>>>>>> 6f0f19f1
         targets = ['B', 'B_east', 'B_north', 'B_up', 'B_ecef_x', 'B_ecef_y',
                    'B_ecef_z']
         for target in targets:
@@ -77,17 +63,10 @@
         """Test adding msis model to test inst"""
         # TODO: Update to custom.attach with release of pysat 3.0.0
         self.testInst.custom.attach(mm_emp.add_msis, 'modify',
-<<<<<<< HEAD
                                     glat_label='latitude',
                                     glong_label='longitude',
                                     alt_label='altitude')
         self.testInst.load(date=pysat.datetime(2009, 1, 1))
-=======
-                                 glat_label='latitude',
-                                 glong_label='longitude',
-                                 alt_label='altitude')
-        self.testInst.load(date=dt.datetime(2009, 1, 1))
->>>>>>> 6f0f19f1
         targets = ['Nn', 'Nn_H', 'Nn_He', 'Nn_N', 'Nn_N2', 'Nn_O', 'Nn_O2',
                    'Nn_Ar', 'Tn_msis']
         for target in targets:
