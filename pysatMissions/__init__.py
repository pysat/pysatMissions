<<<<<<< HEAD
=======
"""Core library for pysatMissions.

pysatMissions allows users to run build simulated satellites for Two-Line
Elements (TLE) and add empirical data.  It includes the `missions_ephem` and
`mission_sgp4` instrument modules which can be imported into pysat.

Main Features
-------------
- Simulate satellite orbits from TLEs and add data from empirical models
- Import ionosphere and thermosphere model values through pyglow
- Import magnetic coordinates through apexpy and aacgmv2
- Import geomagnetic basis vectors through OMMBV

"""

>>>>>>> df2b6a23
import logging
import os

try:
    from pysatMissions import instruments
    from pysatMissions import methods
except ImportError as errstr:
    logging.exception('problem importing pysatMissions: ' + str(errstr))

__all__ = ['instruments', 'methods']

# set version
here = os.path.abspath(os.path.dirname(__file__))
with open(os.path.join(here, 'version.txt')) as version_file:
    __version__ = version_file.read().strip()<|MERGE_RESOLUTION|>--- conflicted
+++ resolved
@@ -1,5 +1,3 @@
-<<<<<<< HEAD
-=======
 """Core library for pysatMissions.
 
 pysatMissions allows users to run build simulated satellites for Two-Line
@@ -15,7 +13,6 @@
 
 """
 
->>>>>>> df2b6a23
 import logging
 import os
 
