--- conflicted
+++ resolved
@@ -202,39 +202,4 @@
 
     norm_vector = vector.div(np.linalg.norm(vector, axis=1), axis=0)
 
-<<<<<<< HEAD
-    return xhat, yhat, zhat
-
-
-def cross_product(x1, y1, z1, x2, y2, z2):
-    """Cross product of two vectors, v1 x v2.
-
-    Parameters
-    ----------
-    x1 : float or array-like
-        X component of vector 1
-    y1 : float or array-like
-        Y component of vector 1
-    z1 : float or array-like
-        Z component of vector 1
-    x2 : float or array-like
-        X component of vector 2
-    y2 : float or array-like
-        Y component of vector 2
-    z2 : float or array-like
-        Z component of vector 2
-
-    Returns
-    -------
-    x, y, z
-        Unit vector x,y,z components
-
-    """
-    vec1 = np.vstack([x1, y1, z1])
-    vec2 = np.vstack([x2, y2, z2])
-    x, y, z = np.cross(vec1, vec2, axis=0)
-
-    return x, y, z
-=======
-    return norm_vector
->>>>>>> 83c4ce39
+    return norm_vector