# This workflow will install Python dependencies, run tests and lint with a variety of Python versions
# For more information see: https://help.github.com/actions/language-and-framework-guides/using-python-with-github-actions

name: Pytest with Flake8

on: [push, pull_request]

jobs:
  build:

    strategy:
      fail-fast: false
      matrix:
<<<<<<< HEAD
        python-version: ["3.9", "3.10"]
        os: ["ubuntu-latest", "macos-latest", "windows-latest"]
        numpy_ver: ["latest"]
        include:
          - python-version: "3.8"
            numpy_ver: "1.20"
            os: "ubuntu-latest"
=======
        python-version: ["3.8", "3.9", "3.10"]
        os: ["macos-latest", "ubuntu-latest", "windows-latest"]
        numpy_ver: ["latest"]
        include:
          - python-version: "3.8"
            numpy_ver: "nep29"
            os: ubuntu-latest
>>>>>>> 19006df2

    name: Python ${{ matrix.python-version }} on ${{ matrix.os }} with numpy ${{ matrix.numpy_ver }}
    runs-on: ${{ matrix.os }}
    steps:
    - uses: actions/checkout@v3
    - name: Set up Python ${{ matrix.python-version }}
      uses: actions/setup-python@v4
      with:
        python-version: ${{ matrix.python-version }}

<<<<<<< HEAD
    - name: Install with NEP29 dependencies
      if: ${{ matrix.numpy_ver != 'latest'}}
=======
    - name: Reinstall fortran on MacOS
      if: ${{ matrix.os == 'macos-latest' }}
      run: brew reinstall gcc

    - name: Install requirements for testing setup
>>>>>>> 19006df2
      run: |
        pip install --no-binary :numpy: numpy==${{ matrix.numpy_ver }}
        # Force install version compatible with NEP29
        pip install "pandas<1.5"
        pip install --upgrade-strategy only-if-needed .[test]

<<<<<<< HEAD
    - name: Install with standard dependencies
      if: ${{ matrix.numpy_ver == 'latest'}}
      run: pip install .[test]

    - name: Install aacgmv2
      # Optional package, continue with tests if install fails
      continue-on-error: true
      run: pip install aacgmv2 --no-binary==aacgmv2

    - name: Install apexpy
      # Optional package, continue with tests if install fails
      continue-on-error: true
      run: pip install apexpy --no-binary==apexpy

    - name: Install OMMBV
      # Optional package, continue with tests if install fails
      continue-on-error: true
      run: pip install OMMBV --no-binary==OMMBV
=======
    - name: Install NEP29 dependencies
      if: ${{ matrix.numpy_ver != 'latest'}}
      run: |
        pip install -r requirements.txt -c nep29_constraints.txt
        pip install aacgmv2 -c nep29_constraints.txt
        # Ignoring optional apexpy build for NEP29 case
        pip install OMMBV -c nep29_constraints.txt

    - name: Install dependencies with latest numpy
      if: ${{ matrix.numpy_ver == 'latest'}}
      run: |
        pip install -r requirements.txt
        pip install aacgmv2 --no-binary==aacgmv2
        pip install apexpy --no-binary==apexpy
        pip install OMMBV --no-binary==OMMBV
>>>>>>> 19006df2

    - name: Set up pysat
      run: |
        mkdir pysatData
        python -c "import pysat; pysat.params['data_dirs'] = 'pysatData'"

    - name: Test PEP8 compliance
      run: flake8 . --count --select=D,E,F,H,W --show-source --statistics

    - name: Evaluate complexity
      run: flake8 . --count --exit-zero --max-complexity=10 --statistics

    - name: Test with pytest
<<<<<<< HEAD
      run: pytest
=======
      run: pytest --cov=pysatMissions/
>>>>>>> 19006df2

    - name: Publish results to coveralls
      env:
        GITHUB_TOKEN: ${{ secrets.GITHUB_TOKEN }}
      run: coveralls --rcfile=setup.cfg --service=github<|MERGE_RESOLUTION|>--- conflicted
+++ resolved
@@ -11,23 +11,13 @@
     strategy:
       fail-fast: false
       matrix:
-<<<<<<< HEAD
         python-version: ["3.9", "3.10"]
         os: ["ubuntu-latest", "macos-latest", "windows-latest"]
         numpy_ver: ["latest"]
         include:
           - python-version: "3.8"
-            numpy_ver: "1.20"
+            numpy_ver: "1.21"
             os: "ubuntu-latest"
-=======
-        python-version: ["3.8", "3.9", "3.10"]
-        os: ["macos-latest", "ubuntu-latest", "windows-latest"]
-        numpy_ver: ["latest"]
-        include:
-          - python-version: "3.8"
-            numpy_ver: "nep29"
-            os: ubuntu-latest
->>>>>>> 19006df2
 
     name: Python ${{ matrix.python-version }} on ${{ matrix.os }} with numpy ${{ matrix.numpy_ver }}
     runs-on: ${{ matrix.os }}
@@ -38,23 +28,16 @@
       with:
         python-version: ${{ matrix.python-version }}
 
-<<<<<<< HEAD
-    - name: Install with NEP29 dependencies
-      if: ${{ matrix.numpy_ver != 'latest'}}
-=======
     - name: Reinstall fortran on MacOS
       if: ${{ matrix.os == 'macos-latest' }}
       run: brew reinstall gcc
 
     - name: Install requirements for testing setup
->>>>>>> 19006df2
       run: |
         pip install --no-binary :numpy: numpy==${{ matrix.numpy_ver }}
         # Force install version compatible with NEP29
-        pip install "pandas<1.5"
         pip install --upgrade-strategy only-if-needed .[test]
 
-<<<<<<< HEAD
     - name: Install with standard dependencies
       if: ${{ matrix.numpy_ver == 'latest'}}
       run: pip install .[test]
@@ -73,23 +56,6 @@
       # Optional package, continue with tests if install fails
       continue-on-error: true
       run: pip install OMMBV --no-binary==OMMBV
-=======
-    - name: Install NEP29 dependencies
-      if: ${{ matrix.numpy_ver != 'latest'}}
-      run: |
-        pip install -r requirements.txt -c nep29_constraints.txt
-        pip install aacgmv2 -c nep29_constraints.txt
-        # Ignoring optional apexpy build for NEP29 case
-        pip install OMMBV -c nep29_constraints.txt
-
-    - name: Install dependencies with latest numpy
-      if: ${{ matrix.numpy_ver == 'latest'}}
-      run: |
-        pip install -r requirements.txt
-        pip install aacgmv2 --no-binary==aacgmv2
-        pip install apexpy --no-binary==apexpy
-        pip install OMMBV --no-binary==OMMBV
->>>>>>> 19006df2
 
     - name: Set up pysat
       run: |
@@ -103,11 +69,7 @@
       run: flake8 . --count --exit-zero --max-complexity=10 --statistics
 
     - name: Test with pytest
-<<<<<<< HEAD
       run: pytest
-=======
-      run: pytest --cov=pysatMissions/
->>>>>>> 19006df2
 
     - name: Publish results to coveralls
       env:
