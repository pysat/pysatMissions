--- conflicted
+++ resolved
@@ -198,17 +198,10 @@
 
     The password field should be the user's email address. These parameters
     are passed to Madrigal when downloading.
-<<<<<<< HEAD
 
     The affiliation field is set to pysat to enable tracking of pysat
     downloads.
 
-=======
-    
-    The affiliation field is set to pysat to enable tracking of pysat downloads.
-    
-    
->>>>>>> ee4a05c8
     """
 
     import subprocess
@@ -248,11 +241,11 @@
 
 
 def list_remote_files(tag, sat_id, inst_code=None, user=None,
-             password=None, supported_tags=None, 
+             password=None, supported_tags=None,
              url="http://cedar.openmadrigal.org",
              two_digit_year_break=None):
     """Lists files available from Madrigal.
-    
+
     Parameters
     ----------
     tag : (string or NoneType)
@@ -286,15 +279,15 @@
     --------
     Void : (NoneType)
         Downloads data to disk.
-    
+
     Notes
     -----
     The user's names should be provided in field user. Ruby Payne-Scott should
     be entered as Ruby+Payne-Scott
-    
+
     The password field should be the user's email address. These parameters
     are passed to Madrigal when downloading.
-    
+
     The affiliation field is set to pysat to enable tracking of pysat downloads.
 
     Examples
@@ -302,12 +295,12 @@
     This method is intended to be set in an instrument support file at the
     top level using functools.partial
     ::
-        list_remote_files = functools.partial(mad_meth.list_remote_files, 
+        list_remote_files = functools.partial(mad_meth.list_remote_files,
                                               supported_tags=supported_tags,
                                               inst_code=madrigal_inst_code)
-    
-    """
-  
+
+    """
+
     import madrigalWeb.madrigalWeb
 
     if inst_code is None:
@@ -345,10 +338,10 @@
 
     # parse these filenames to grab out the ones we want
     print ("Parsing filenames")
-    stored = pysat._files.parse_fixed_width_filenames(files, format_str)    
+    stored = pysat._files.parse_fixed_width_filenames(files, format_str)
     # process the parsed filenames and return a properly formatted Series
     print ("Processing filenames")
-    return pysat._files.process_parsed_filenames(stored, two_digit_year_break)              
+    return pysat._files.process_parsed_filenames(stored, two_digit_year_break)
 
 def filter_data_single_date(self):
     """Filters data to a single date.
