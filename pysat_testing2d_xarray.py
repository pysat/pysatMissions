--- conflicted
+++ resolved
@@ -23,11 +23,7 @@
     self.new_thing = True
 
 
-<<<<<<< HEAD
 def load(fnames, tag=None, sat_id=None, malformed_index=False):
-    
-=======
-def load(fnames, tag=None, sat_id=None):
     """ Loads the test files
 
     Parameters
@@ -49,7 +45,6 @@
 
     """
 
->>>>>>> 9f22b7f8
     # create an artifical satellite data set
     parts = os.path.split(fnames[0])[-1].split('-')
     yr = int(parts[0])
@@ -63,8 +58,9 @@
     num = 86400//scalar
     num_array = np.arange(num) * scalar
     # seed DataFrame with UT array
-<<<<<<< HEAD
-    index = pds.date_range(date, date+pds.DateOffset(seconds=num-1), freq='S')
+    index = pds.date_range(date, 
+                           date+pds.DateOffset(seconds=num-1), 
+                           freq='S')
     if malformed_index:
         index = index[0:num].tolist()
         # nonmonotonic
@@ -72,12 +68,6 @@
         # non unique
         index[6:9] = [index[6]]*3
     data = xr.Dataset({'uts': (('time'), index)}, coords={'time':index})
-=======
-    index = pds.date_range(date,
-                           date + pds.DateOffset(seconds=num-1),
-                           freq='S')
-    data = xr.Dataset({'uts': (('time'), index)}, coords={'time': index})
->>>>>>> 9f22b7f8
 
     # need to create simple orbits here. Have start of first orbit
     # at 2009,1, 0 UT. 14.84 orbits per day
