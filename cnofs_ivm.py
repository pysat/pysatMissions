--- conflicted
+++ resolved
@@ -46,12 +46,8 @@
 import numpy as np
 
 import pysat
-<<<<<<< HEAD
-from . import nasa_cdaweb_methods as cdw
-=======
 
 from .methods import nasa_cdaweb as cdw
->>>>>>> 505df76a
 
 platform = 'cnofs'
 name = 'ivm'
