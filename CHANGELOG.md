# Change Log
All notable changes to this project will be documented in this file.
This project adheres to [Semantic Versioning](https://semver.org/).

## [0.X.X] - 2023-XX-XX
* Maintenance
  * Update pytest syntax
<<<<<<< HEAD
  * Use pyproject.toml to handle metadata / installation
=======
  * Update Github Actions versions
  * Add manual GitHub Actions tests for pysat RC
  * Add manual GitHub Actions tests for optional dependencies
  * Add manual GitHub Actions tests for pysatMissions RC
  * Remove optional dependencies in readthedocs requirements
  * Add tests for NEP 29 testing
  * Add tests for Mac OS
  * Deprecate `calculate_ecef_velocity` method
* Testing
  * Include checks on sc coordinate transformation calculations
>>>>>>> 19006df2

## [0.3.3] - 2022-09-06
* Documentation Updates

## [0.3.2] - 2022-09-06
* Make fortran dependencies optional installs
  * aacgmv2
  * apexpy
  * OMMBV
* Access logger directly from pysat
* Use pysat deprecation tests
* Incorporate Windows tests into Github Actions
* Bug Fix
  * Ensure default num_samples consistent for one day regardless of cadence
* Maintenance
  * Update instrument test standards
  * Added `utils.package_check`, a standard decorator to bypass functions using
    packages that are optional installs if the package is not installed
  * Use local vector functions rather than import from OMMBV

## [0.3.1] - 2022-05-18
* Include license in package manifest

## [0.3.0] - 2022-05-13
* Add Keplerian orbital inputs into missions_sgp4
* Update sgp4 interface to use new syntax for initialization from TLEs
* Include conversions to geodetic latitude / longitude / altitude for sgp4
* Improve metadata generation in missions_sgp4
* Update syntax to be compliant with OMMBV 1.0
* Documentation
  * Improve docstrings throughout
  * Added bypass for apexpy for readthedocs build
* Deprecations
  * Deprecated missions_ephem, as pyephem will no longer be updated
* Testing
  * Add style check for docstrings
  * Added checks for deprecation warnings
  * Improve checks in codeclimate

## [0.2.2] - 2021-06-18
* Migrate pyglow interface to pysatIncubator
* Style updates for consistency with pysat 3.0
  * Use `inst_id` instead of `sat_id`
  * Use `cadence` instead of `freq`
  * Use 'missions' as the platform name ('pysat' now reserved for core code)
* Migrate CI testing to Github Actions
* Use OMMBV instead of pysatMagVect

## [0.2.1] - 2020-07-29
* Use conda to manage Travis CI environment
* Updated style to be compliant with pandas 2.0 and pysat 3.0
  * Import datetime from datetime
  * import DataFrame and Series from pandas rather than pysat
* Rename default branch as `main`

## [0.2.0] - 2020-03-07
* Renamed as pysatMissions
* Added method files to access aacgmv2, apexpy, pyglow for any pysat instrument
* Added method for spacecraft to handle attitude and coordinates
* Added method for plotting simulated data
* Added support for readthedocs
* Updates to testing environment
* Split pysat_sgp4 into pysat_sgp4 and pysat_ephem to allow different propagators
* Removed basemap
* Added numeric strings as options for sat_id
* Added `_get_times` to streamline time steps for simulated instruments
* Bugs
  * Fixed wrong metadata name for mlt in apexpy

## [0.1.1] - 2019-10-22
* pypi compatibility
* Add DOI badge

## [0.1.0] - 2019-10-07
* Initial release<|MERGE_RESOLUTION|>--- conflicted
+++ resolved
@@ -5,9 +5,6 @@
 ## [0.X.X] - 2023-XX-XX
 * Maintenance
   * Update pytest syntax
-<<<<<<< HEAD
-  * Use pyproject.toml to handle metadata / installation
-=======
   * Update Github Actions versions
   * Add manual GitHub Actions tests for pysat RC
   * Add manual GitHub Actions tests for optional dependencies
@@ -16,9 +13,9 @@
   * Add tests for NEP 29 testing
   * Add tests for Mac OS
   * Deprecate `calculate_ecef_velocity` method
+  * Use pyproject.toml to handle metadata / installation
 * Testing
   * Include checks on sc coordinate transformation calculations
->>>>>>> 19006df2
 
 ## [0.3.3] - 2022-09-06
 * Documentation Updates
