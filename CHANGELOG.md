# Change Log
All notable changes to this project will be documented in this file.
This project adheres to [Semantic Versioning](https://semver.org/).

<<<<<<< HEAD
## [0.3.0] - 2021-06-24
* Add Keplerian orbital inputs into missions_sgp4
* Update sgp4 interface to use new syntax for initialization from TLEs
* Improve metadata generation in missions_sgp4
=======
## [0.3.0] - XXXX-XX-XX
* Documentation
  * Improve docstrings throughout
* Testing
  * Add style check for docstrings
>>>>>>> df2b6a23

## [0.2.2] - 2021-06-18
* Migrate pyglow interface to pysatIncubator
* Style updates for consistency with pysat 3.0
  * Use `inst_id` instead of `sat_id`
  * Use `cadence` instead of `freq`
  * Use 'missions' as the platform name ('pysat' now reserved for core code)
* Migrate CI testing to Github Actions
* Use OMMBV instead of pysatMagVect

## [0.2.1] - 2020-07-29
* Use conda to manage Travis CI environment
* Updated style to be compliant with pandas 2.0 and pysat 3.0
  * Import datetime from datetime
  * import DataFrame and Series from pandas rather than pysat
* Rename default branch as `main`

## [0.2.0] - 2020-03-07
* Renamed as pysatMissions
* Added method files to access aacgmv2, apexpy, pyglow for any pysat instrument
* Added method for spacecraft to handle attitude and coordinates
* Added method for plotting simulated data
* Added support for readthedocs
* Updates to testing environment
* Split pysat_sgp4 into pysat_sgp4 and pysat_ephem to allow different propagators
* Removed basemap
* Added numeric strings as options for sat_id
* Added `_get_times` to streamline time steps for simulated instruments
* Bugs
  * Fixed wrong metadata name for mlt in apexpy

## [0.1.1] - 2019-10-22
* pypi compatibility
* Add DOI badge

## [0.1.0] - 2019-10-07
* Initial release<|MERGE_RESOLUTION|>--- conflicted
+++ resolved
@@ -2,18 +2,14 @@
 All notable changes to this project will be documented in this file.
 This project adheres to [Semantic Versioning](https://semver.org/).
 
-<<<<<<< HEAD
 ## [0.3.0] - 2021-06-24
 * Add Keplerian orbital inputs into missions_sgp4
 * Update sgp4 interface to use new syntax for initialization from TLEs
 * Improve metadata generation in missions_sgp4
-=======
-## [0.3.0] - XXXX-XX-XX
 * Documentation
   * Improve docstrings throughout
 * Testing
   * Add style check for docstrings
->>>>>>> df2b6a23
 
 ## [0.2.2] - 2021-06-18
 * Migrate pyglow interface to pysatIncubator
