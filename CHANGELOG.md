--- conflicted
+++ resolved
@@ -2,15 +2,11 @@
 All notable changes to this project will be documented in this file.
 This project adheres to [Semantic Versioning](http://semver.org/).
 
-<<<<<<< HEAD
 ## [0.2.1] - 2020-04-22
 - Use conda to manage Travis CI environment
-=======
-## [0.2.1] - 2020-04-21
 - Updated style to be compliant with pandas 2.0 and pysat 3.0
   - Import datetime from datetime
   - import DataFrame and Series from pandas rather than pysat
->>>>>>> 6f0f19f1
 
 ## [0.2.0] - 2020-03-07
 - Renamed as pysatMissions
