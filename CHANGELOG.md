--- conflicted
+++ resolved
@@ -2,12 +2,8 @@
 All notable changes to this project will be documented in this file.
 This project adheres to [Semantic Versioning](https://semver.org/).
 
-<<<<<<< HEAD
-## [0.X.X] - 2023-XX-XX
+## [0.3.4] - 2023-XX-XX
 * Add support for skyfield propagation
-=======
-## [0.3.4] - 2023-XX-XX
->>>>>>> 6f124a9a
 * Maintenance
   * Update pytest syntax
   * Update Github Actions versions
