# Change Log
All notable changes to this project will be documented in this file.
This project adheres to [Semantic Versioning](https://semver.org/).

## [0.X.X] - 2023-XX-XX
<<<<<<< HEAD
* Add support for skyfield propagation
=======
>>>>>>> 19006df2
* Maintenance
  * Update pytest syntax
  * Update Github Actions versions
  * Add manual GitHub Actions tests for pysat RC
  * Add manual GitHub Actions tests for optional dependencies
  * Add manual GitHub Actions tests for pysatMissions RC
  * Remove optional dependencies in readthedocs requirements
  * Add tests for NEP 29 testing
  * Add tests for Mac OS
  * Deprecate `calculate_ecef_velocity` method
* Testing
  * Include checks on sc coordinate transformation calculations

## [0.3.3] - 2022-09-06
* Documentation Updates

## [0.3.2] - 2022-09-06
* Make fortran dependencies optional installs
  * aacgmv2
  * apexpy
  * OMMBV
* Access logger directly from pysat
* Use pysat deprecation tests
* Incorporate Windows tests into Github Actions
* Bug Fix
  * Ensure default num_samples consistent for one day regardless of cadence
* Maintenance
  * Update instrument test standards
  * Added `utils.package_check`, a standard decorator to bypass functions using
    packages that are optional installs if the package is not installed
  * Use local vector functions rather than import from OMMBV

## [0.3.1] - 2022-05-18
* Include license in package manifest

## [0.3.0] - 2022-05-13
* Add Keplerian orbital inputs into missions_sgp4
* Update sgp4 interface to use new syntax for initialization from TLEs
* Include conversions to geodetic latitude / longitude / altitude for sgp4
* Improve metadata generation in missions_sgp4
* Update syntax to be compliant with OMMBV 1.0
* Documentation
  * Improve docstrings throughout
  * Added bypass for apexpy for readthedocs build
* Deprecations
  * Deprecated missions_ephem, as pyephem will no longer be updated
* Testing
  * Add style check for docstrings
  * Added checks for deprecation warnings
  * Improve checks in codeclimate

## [0.2.2] - 2021-06-18
* Migrate pyglow interface to pysatIncubator
* Style updates for consistency with pysat 3.0
  * Use `inst_id` instead of `sat_id`
  * Use `cadence` instead of `freq`
  * Use 'missions' as the platform name ('pysat' now reserved for core code)
* Migrate CI testing to Github Actions
* Use OMMBV instead of pysatMagVect

## [0.2.1] - 2020-07-29
* Use conda to manage Travis CI environment
* Updated style to be compliant with pandas 2.0 and pysat 3.0
  * Import datetime from datetime
  * import DataFrame and Series from pandas rather than pysat
* Rename default branch as `main`

## [0.2.0] - 2020-03-07
* Renamed as pysatMissions
* Added method files to access aacgmv2, apexpy, pyglow for any pysat instrument
* Added method for spacecraft to handle attitude and coordinates
* Added method for plotting simulated data
* Added support for readthedocs
* Updates to testing environment
* Split pysat_sgp4 into pysat_sgp4 and pysat_ephem to allow different propagators
* Removed basemap
* Added numeric strings as options for sat_id
* Added `_get_times` to streamline time steps for simulated instruments
* Bugs
  * Fixed wrong metadata name for mlt in apexpy

## [0.1.1] - 2019-10-22
* pypi compatibility
* Add DOI badge

## [0.1.0] - 2019-10-07
* Initial release<|MERGE_RESOLUTION|>--- conflicted
+++ resolved
@@ -3,10 +3,7 @@
 This project adheres to [Semantic Versioning](https://semver.org/).
 
 ## [0.X.X] - 2023-XX-XX
-<<<<<<< HEAD
 * Add support for skyfield propagation
-=======
->>>>>>> 19006df2
 * Maintenance
   * Update pytest syntax
   * Update Github Actions versions
