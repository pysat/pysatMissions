# Change Log
All notable changes to this project will be documented in this file.
This project adheres to [Semantic Versioning](https://semver.org/).

## [0.3.2] - 2022-08-01
* Make OMMBV an optional install
* Access logger directly from pysat
<<<<<<< HEAD
* Bug Fix
  * Ensure default num_samples consistent for one day regardless of cadence
* Maintenance
  * Update instrument test standards
=======
* Use pysat deprecation tests
>>>>>>> 67cb969f

## [0.3.1] - 2022-05-18
* Include license in package manifest

## [0.3.0] - 2022-05-13
* Add Keplerian orbital inputs into missions_sgp4
* Update sgp4 interface to use new syntax for initialization from TLEs
* Include conversions to geodetic latitude / longitude / altitude for sgp4
* Improve metadata generation in missions_sgp4
* Update syntax to be compliant with OMMBV 1.0
* Documentation
  * Improve docstrings throughout
  * Added bypass for apexpy for readthedocs build
* Deprecations
  * Deprecated missions_ephem, as pyephem will no longer be updated
* Testing
  * Add style check for docstrings
  * Added checks for deprecation warnings
  * Improve checks in codeclimate

## [0.2.2] - 2021-06-18
* Migrate pyglow interface to pysatIncubator
* Style updates for consistency with pysat 3.0
  * Use `inst_id` instead of `sat_id`
  * Use `cadence` instead of `freq`
  * Use 'missions' as the platform name ('pysat' now reserved for core code)
* Migrate CI testing to Github Actions
* Use OMMBV instead of pysatMagVect

## [0.2.1] - 2020-07-29
* Use conda to manage Travis CI environment
* Updated style to be compliant with pandas 2.0 and pysat 3.0
  * Import datetime from datetime
  * import DataFrame and Series from pandas rather than pysat
* Rename default branch as `main`

## [0.2.0] - 2020-03-07
* Renamed as pysatMissions
* Added method files to access aacgmv2, apexpy, pyglow for any pysat instrument
* Added method for spacecraft to handle attitude and coordinates
* Added method for plotting simulated data
* Added support for readthedocs
* Updates to testing environment
* Split pysat_sgp4 into pysat_sgp4 and pysat_ephem to allow different propagators
* Removed basemap
* Added numeric strings as options for sat_id
* Added `_get_times` to streamline time steps for simulated instruments
* Bugs
  * Fixed wrong metadata name for mlt in apexpy

## [0.1.1] - 2019-10-22
* pypi compatibility
* Add DOI badge

## [0.1.0] - 2019-10-07
* Initial release<|MERGE_RESOLUTION|>--- conflicted
+++ resolved
@@ -5,14 +5,11 @@
 ## [0.3.2] - 2022-08-01
 * Make OMMBV an optional install
 * Access logger directly from pysat
-<<<<<<< HEAD
+* Use pysat deprecation tests
 * Bug Fix
   * Ensure default num_samples consistent for one day regardless of cadence
 * Maintenance
   * Update instrument test standards
-=======
-* Use pysat deprecation tests
->>>>>>> 67cb969f
 
 ## [0.3.1] - 2022-05-18
 * Include license in package manifest
