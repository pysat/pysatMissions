--- conflicted
+++ resolved
@@ -91,19 +91,6 @@
                     else:
                         temp_year += 2000
 
-<<<<<<< HEAD
-                    yr[idx:idx+24] = temp_year
-                    mo[idx:idx+24] = int(line[5:7])
-                    day[idx:idx+24] = int(line[8:10])
-                    ut[idx:idx+24] = np.arange(24)
-                    temp = line.strip()[20:-4]
-                    temp2 = [temp[4*i:4*(i+1)] for i in np.arange(24)]
-                    dst[idx:idx+24] = temp2
-                    idx += 24
-
-            #f.close()
-
-=======
                     yr[idx:idx + 24] = temp_year
                     mo[idx:idx + 24] = int(line[5:7])
                     day[idx:idx + 24] = int(line[8:10])
@@ -114,7 +101,6 @@
                     idx += 24
 
             # f.close()
->>>>>>> fb7bc6b2
 
             start = pds.datetime(yr[0], mo[0], day[0], ut[0])
             stop = pds.datetime(yr[-1], mo[-1], day[-1], ut[-1])
@@ -127,18 +113,11 @@
                             (new_data.index < new_date+pds.DateOffset(days=1)))
             new_data = new_data.iloc[idx, :]
             # add specific day to all data loaded for filenames
-<<<<<<< HEAD
             data = pds.concat([data, new_data], sort=True, axis=0)
 
     return data, pysat.Meta()
 
-=======
-            data = pds.concat([data, new_data], axis=0)
-
-    return data, pysat.Meta()
-
-
->>>>>>> fb7bc6b2
+
 def list_files(tag=None, sat_id=None, data_path=None, format_str=None):
     """Return a Pandas Series of every file for chosen satellite data
 
@@ -178,29 +157,17 @@
             out = pysat.Files.from_os(data_path=data_path,
                                       format_str=format_str)
             if not out.empty:
-<<<<<<< HEAD
-                out.loc[out.index[-1] + pds.DateOffset(years=1) -
-                        pds.DateOffset(days=1)] = out.iloc[-1]
-=======
-                out.ix[out.index[-1]+pds.DateOffset(years=1) -
-                       pds.DateOffset(days=1)] = out.iloc[-1]
->>>>>>> fb7bc6b2
+                out.loc[out.index[-1] + pds.DateOffset(years=1)
+                        - pds.DateOffset(days=1)] = out.iloc[-1]
                 out = out.asfreq('D', 'pad')
                 out = out + '_' + out.index.strftime('%Y-%m-%d')
             return out
         else:
-<<<<<<< HEAD
-            raise ValueError('Unrecognized tag name for Space Weather Dst Index')
+            raise ValueError(''.join(('Unrecognized tag name for Space ',
+                                      'Weather Dst Index')))
     else:
-        raise ValueError ('A data_path must be passed to the loading routine for Dst')
-
-=======
-            raise ValueError('Unrecognized tag name for Space Weather ' +
-                             'Dst Index')
-    else:
-        raise ValueError('A data_path must be passed to the loading routine ' +
-                         'for Dst')
->>>>>>> fb7bc6b2
+        raise ValueError(''.join(('A data_path must be passed to the loading ',
+                                  'routine for Dst')))
 
 
 def download(date_array, tag, sat_id, data_path, user=None, password=None):
@@ -240,11 +207,7 @@
         fname = 'dst{year:02d}.txt'
         fname = fname.format(year=date.year)
         local_fname = fname
-<<<<<<< HEAD
-        saved_fname = os.path.join(data_path,local_fname)
-=======
         saved_fname = os.path.join(data_path, local_fname)
->>>>>>> fb7bc6b2
         try:
             print('Downloading file for '+date.strftime('%D'))
             sys.stdout.flush()
@@ -255,11 +218,7 @@
                 raise
             else:
                 os.remove(saved_fname)
-<<<<<<< HEAD
-                print('File not available for '+date.strftime('%D'))
-=======
                 print('File not available for ' + date.strftime('%D'))
->>>>>>> fb7bc6b2
 
     ftp.close()
     return