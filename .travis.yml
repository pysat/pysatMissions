os: linux
language: python
dist: xenial
jobs:
  include:
    - name: Minimum NEP 029 versions
      python: 3.6
      numpy: 1.15
    # Versions with latest numpy
    - python: 3.6
    - python: 3.7
    - python: 3.8

services: xvfb
addons:
  apt:
    packages:
    - gfortran

before_install:
  - pip install pytest-cov
  - pip install coveralls
  - pip install future
<<<<<<< HEAD
  # Install version specific packages
=======
  # Install version specific packages for 3.5
>>>>>>> cbdc19fc
  - pip install pandas
  - pip install xarray
  - pip install matplotlib
  - pip install apexpy

  # Prepare modified pysat install
  - pip install numpy
  - cd ..
  - echo 'cloning pysat'
  - git clone https://github.com/pysat/pysat.git >/dev/null
  - echo 'installing pysat'
  - cd ./pysat
  - git checkout develop-3
  # set up data directory
  - mkdir /home/travis/build/pysatData
  # install pysat
  - git checkout develop-3
  - python setup.py install >/dev/null

  # install pyglow, space science models
  - cd ..
  - echo 'cloning pyglow'
  - git clone https://github.com/timduly4/pyglow.git >/dev/null
  - echo 'installing pyglow'
  - cd ./pyglow
  - make -C src/pyglow/models source >/dev/null
  - python setup.py install >/dev/null
  - cd ../pysatMissions

install:
  - python setup.py install

before_script:
  # set up display screen
  - export DISPLAY=:99.0

script:
  - pytest -vs --cov=pysatMissions/

after_success:
  - coveralls<|MERGE_RESOLUTION|>--- conflicted
+++ resolved
@@ -21,11 +21,7 @@
   - pip install pytest-cov
   - pip install coveralls
   - pip install future
-<<<<<<< HEAD
   # Install version specific packages
-=======
-  # Install version specific packages for 3.5
->>>>>>> cbdc19fc
   - pip install pandas
   - pip install xarray
   - pip install matplotlib
