language: python
dist: xenial
matrix:
  include:
<<<<<<< HEAD
=======
    - python: 2.7
>>>>>>> 19a693cf
    - python: 3.5
    - python: 3.6
    - python: 3.7

services: xvfb
addons:
  apt:
    packages:
    - gfortran

before_install:
  - pip install pytest-cov
  - pip install coveralls
  - pip install future
  # Install version specific packages for 2.7 and 3.5
  - pip install 'pandas<0.25'
  - pip install xarray
  - pip install matplotlib
  - pip install apexpy

  # Prepare modified pysat install
  - pip install numpy
  - cd ..
  - echo 'cloning pysat'
  - git clone https://github.com/pysat/pysat.git >/dev/null
  - echo 'installing pysat'
  - cd ./pysat
  # set up data directory
  - mkdir /home/travis/build/pysatData
  # install pysat
  - python setup.py install >/dev/null

  # install pyglow, space science models
  - cd ..
  - echo 'cloning pyglow'
  - git clone https://github.com/timduly4/pyglow.git >/dev/null
  - echo 'installing pyglow'
  - cd ./pyglow
  - make -C src/pyglow/models source >/dev/null
  - python setup.py install >/dev/null
  - cd ../pysatMissionPlanning

install:
  - python setup.py install

before_script:
  # set up display screen
  - export DISPLAY=:99.0

script:
  - pytest -vs --cov=pysatMissionPlanning/

after_success:
  - coveralls<|MERGE_RESOLUTION|>--- conflicted
+++ resolved
@@ -2,10 +2,6 @@
 dist: xenial
 matrix:
   include:
-<<<<<<< HEAD
-=======
-    - python: 2.7
->>>>>>> 19a693cf
     - python: 3.5
     - python: 3.6
     - python: 3.7
